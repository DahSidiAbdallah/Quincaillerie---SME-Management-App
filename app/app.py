#!/usr/bin/env python3
# -*- coding: utf-8 -*-
"""
Quincaillerie & SME Management App
Main Flask Application - Offline-First with AI Ready Architecture
Author: Dah Sidi Abdallah
Date: 2025-07-24
"""

from flask import Flask, render_template, request, jsonify, session, redirect, url_for, flash
from werkzeug.security import generate_password_hash, check_password_hash
from werkzeug.utils import secure_filename
import sqlite3
import os
import json
import sys
from datetime import datetime, timedelta
import uuid
from functools import wraps
import logging

# Import our custom modules with error handling
try:
    # We'll import these conditionally in the initialization block
    MODULES_AVAILABLE = True
except ImportError as e:
    print(f"⚠️  Some modules not available: {e}")
    print("📝 Running in minimal mode. Create missing modules for full functionality.")
    MODULES_AVAILABLE = False

# Initialize Flask app
app = Flask(__name__)
app.secret_key = os.environ.get('SECRET_KEY', 'quincaillerie-app-2025-secure-key')
app.config['UPLOAD_FOLDER'] = 'static/uploads'
app.config['MAX_CONTENT_LENGTH'] = 16 * 1024 * 1024  # 16MB max file size

# Ensure upload directory exists
os.makedirs(app.config['UPLOAD_FOLDER'], exist_ok=True)

# Set up logging
logging.basicConfig(level=logging.INFO)
logger = logging.getLogger(__name__)

# Initialize database and other components with error handling
# Initialize globals first (to avoid 'possibly unbound' errors)
db_manager = None
stock_predictor = None
sales_forecaster = None
sync_manager = None
<<<<<<< HEAD
auth_bp = inventory_bp = sales_bp = customers_bp = finance_bp = reports_bp = ai_bp = dashboard_bp = settings_bp = None
=======
auth_bp = inventory_bp = sales_bp = customers_bp = finance_bp = reports_bp = ai_bp = dashboard_bp = settings_bp = admin_bp = None
>>>>>>> 2cd2c9e1

if MODULES_AVAILABLE:
    try:
        # Initialize database manager first
        from db.database import DatabaseManager
        from api.auth import auth_bp
        from api.inventory import inventory_bp
        from api.sales import sales_bp
        from api.customers import customers_bp
<<<<<<< HEAD
=======
        from api.admin import admin_bp
>>>>>>> 2cd2c9e1
        from api.finance import finance_bp
        from api.reports import reports_bp
        from api.ai_insights import ai_bp
        from api.dashboard import dashboard_bp
        from api.settings import settings_bp, init_settings_routes
        from models.ml_forecasting import StockPredictor, SalesForecaster
        from offline.sync_manager import SyncManager
        
        db_manager = DatabaseManager()
        db_manager.init_database()
        logger.info("Database initialized successfully")
        
        # Initialize AI models with proper error handling
        try:
            stock_predictor = StockPredictor()
            logger.info("Stock predictor initialized successfully")
        except Exception as e:
            logger.error(f"Error initializing stock predictor: {e}")
            stock_predictor = None
        
        try:
            sales_forecaster = SalesForecaster()
            logger.info("Sales forecaster initialized successfully")
        except Exception as e:
            logger.error(f"Error initializing sales forecaster: {e}")
            sales_forecaster = None
        
        # Initialize sync manager for offline functionality
        try:
            sync_manager = SyncManager()
            logger.info("Sync manager initialized successfully")
        except Exception as e:
            logger.error(f"Error initializing sync manager: {e}")
            sync_manager = None
        
        # Register blueprints
        app.register_blueprint(auth_bp, url_prefix='/api/auth')
        app.register_blueprint(inventory_bp, url_prefix='/api/inventory')
        app.register_blueprint(sales_bp, url_prefix='/api/sales')
        app.register_blueprint(customers_bp, url_prefix='/api')
        app.register_blueprint(finance_bp, url_prefix='/api/finance')
        app.register_blueprint(reports_bp, url_prefix='/api/reports')
        app.register_blueprint(ai_bp, url_prefix='/api/ai')
        app.register_blueprint(dashboard_bp, url_prefix='/api/dashboard')
        app.register_blueprint(admin_bp, url_prefix='/api/admin')
        
        # Initialize settings routes with necessary dependencies
        SUPPORTED_LANGUAGES = {'fr': 'Français', 'ar': 'العربية'}
        init_settings_routes(app, db_manager, MODULES_AVAILABLE, SUPPORTED_LANGUAGES)
        
        print("✅ All modules loaded successfully")
    except Exception as e:
        print(f"⚠️  Error initializing modules: {e}")
        MODULES_AVAILABLE = False
        # Make sure all components are defined even if initialization fails
        db_manager = None
        stock_predictor = None
        sales_forecaster = None
        sync_manager = None
else:
    print("📝 Running in minimal mode - some features may not be available")
    # Define components as None in minimal mode
    db_manager = None
    stock_predictor = None
    sales_forecaster = None
    sync_manager = None

# Language support
SUPPORTED_LANGUAGES = {
    'fr': 'Français',
    'ar': 'العربية'
}

def get_user_language():
    """Get user's preferred language from session or default to French"""
    return session.get('language', 'fr')

def login_required(f):
    """Decorator to require login for protected routes"""
    @wraps(f)
    def decorated_function(*args, **kwargs):
        if 'user_id' not in session:
            return redirect(url_for('login'))
        return f(*args, **kwargs)
    return decorated_function

def admin_required(f):
    """Decorator to require admin privileges"""
    @wraps(f)
    def decorated_function(*args, **kwargs):
        if 'user_id' not in session or session.get('user_role') != 'admin':
            flash('Accès administrateur requis', 'error')
            return redirect(url_for('dashboard'))
        return f(*args, **kwargs)
    return decorated_function

@app.context_processor
def inject_globals():
    """Inject global variables into all templates"""
    return {
        'current_language': get_user_language(),
        'supported_languages': SUPPORTED_LANGUAGES,
        'current_user': session.get('username', ''),
        'user_role': session.get('user_role', 'employee'),
        'app_version': '1.0.0',
        'current_year': datetime.now().year,
        'is_minimal_mode': not MODULES_AVAILABLE
    }

# Main Routes
@app.route('/')
def index():
    """Main landing page"""
    if 'user_id' in session:
        return redirect(url_for('dashboard'))
    return render_template('login.html')

@app.route('/login', methods=['GET', 'POST'])
def login():
    """User login with PIN-based authentication"""
    if request.method == 'POST':
        data = request.get_json() if request.is_json else request.form
        username = data.get('username')
        pin = data.get('pin')
        
        if not username or not pin:
            return jsonify({'success': False, 'message': 'Nom d\'utilisateur et PIN requis'})
        
        # Check credentials based on available modules
        if MODULES_AVAILABLE and db_manager is not None:
            user = db_manager.authenticate_user(username, pin)
            if user:
                session['user_id'] = user['id']
                session['username'] = user['username']
                session['user_role'] = user['role']
                session['language'] = user.get('language', 'fr')
                
                # Log the login
                if db_manager is not None:
                    db_manager.log_user_action(user['id'], 'login', f'Connexion réussie pour {username}')
                
                if request.is_json:
                    return jsonify({'success': True, 'redirect': url_for('dashboard')})
                return redirect(url_for('dashboard'))
        else:
            # Fallback authentication for minimal mode
            if username == 'admin' and pin == '1234':
                session['user_id'] = 1
                session['username'] = 'admin'
                session['user_role'] = 'admin'
                session['language'] = 'fr'
                
                if request.is_json:
                    return jsonify({'success': True, 'redirect': url_for('dashboard')})
                return redirect(url_for('dashboard'))
        
        message = 'Nom d\'utilisateur ou PIN incorrect'
        if request.is_json:
            return jsonify({'success': False, 'message': message})
        flash(message, 'error')
    
    return render_template('login.html')

@app.route('/logout')
def logout():
    """User logout"""
    if 'user_id' in session and db_manager is not None:
        try:
            db_manager.log_user_action(session['user_id'], 'logout', 'Déconnexion')
        except Exception as e:
            logger.error(f"Error logging logout action: {e}")
    session.clear()
    flash('Déconnexion réussie', 'success')
    return redirect(url_for('login'))

@app.route('/status')
@admin_required
def app_status():
    """Application status page for administrators"""
    modules_status = {
        'Database Manager': db_manager is not None,
        'Stock Predictor': stock_predictor is not None,
        'Sales Forecaster': sales_forecaster is not None,
        'Sync Manager': sync_manager is not None,
        'Auth API': auth_bp is not None,
        'Inventory API': inventory_bp is not None,
        'Sales API': sales_bp is not None,
        'Customers API': customers_bp is not None,
        'Finance API': finance_bp is not None,
        'Reports API': reports_bp is not None,
        'AI Insights API': ai_bp is not None,
        'Dashboard API': dashboard_bp is not None,
        'Settings API': settings_bp is not None,
        'Admin API': admin_bp is not None
    }
    
    system_info = {
        'Python Version': sys.version,
        'Running Mode': 'Full' if MODULES_AVAILABLE else 'Minimal',
        'Supported Languages': ', '.join(SUPPORTED_LANGUAGES.values()),
        'Default Language': SUPPORTED_LANGUAGES.get(get_user_language(), get_user_language())
    }
    
    return render_template('error.html', 
                          error_title="Application Status", 
                          error_message="Application Status and Configurations", 
                          modules_status=modules_status,
                          system_info=system_info,
                          is_status_page=True)

@app.route('/dashboard')
@login_required
def dashboard():
    """Main dashboard - different views for admin vs employee"""
    user_role = session.get('user_role', 'employee')

    # Get dashboard data based on available modules
    if MODULES_AVAILABLE and db_manager is not None:
        try:
            # Fetch all the necessary data from the database
            total_products = db_manager.get_total_products() if db_manager is not None else 0
            low_stock_items = db_manager.get_low_stock_items() if db_manager is not None else []
            
            # Get today's sales summary
            today_sales_data = db_manager.get_today_sales() if db_manager is not None else {'total': 0, 'count': 0}
            today_sales = today_sales_data.get('total', 0) if today_sales_data else 0
            
            # Get revenue and financial data
            total_revenue = db_manager.get_total_revenue() if db_manager is not None else 0
            pending_debts_data = db_manager.get_pending_debts() if db_manager is not None else {'total': 0, 'count': 0}
            pending_debts = pending_debts_data.get('total', 0) if pending_debts_data else 0
            cash_balance = db_manager.get_cash_balance() if db_manager is not None else 0
            
            # Get activity log and top selling products
            recent_activities = db_manager.get_recent_activities(limit=10) if db_manager is not None else []
            top_selling_products = db_manager.get_top_selling_products(days=30, limit=5) if db_manager is not None else []
            
            # Get sales chart data for visualization
            sales_chart_data = db_manager.get_sales_chart_data(days=7) if db_manager is not None else {'daily': {'labels': [], 'data': []}, 'weekly': {'labels': [], 'data': []}}
            
            # Compile the dashboard data
            dashboard_data = {
                'total_products': total_products,
                'low_stock_items': low_stock_items,
                'today_sales': today_sales,
                'total_revenue': total_revenue,
                'pending_debts': pending_debts,
                'cash_balance': cash_balance,
                'recent_activities': recent_activities,
                'top_selling_products': top_selling_products,
                'sales_chart_data': sales_chart_data
            }
            
            # Add AI predictions if available
            if stock_predictor is not None:
                stock_alerts = stock_predictor.predict_stock_alerts()
                dashboard_data['stock_alerts'] = stock_alerts
                
            if sales_forecaster is not None:
                weekly_trends = sales_forecaster.get_weekly_trends()
                dashboard_data['sales_trends'] = weekly_trends
                
        except Exception as e:
            logger.error(f"Error building dashboard data: {e}")
            # Fallback to minimal dashboard data
            dashboard_data = {
                'total_products': 0,
                'low_stock_items': [],
                'today_sales': 0,
                'total_revenue': 0,
                'pending_debts': 0,
                'cash_balance': 0,
                'recent_activities': [],
                'error': f"Error fetching dashboard data: {str(e)}"
            }
    else:
        # Minimal dashboard data
        dashboard_data = {
            'total_products': 0,
            'low_stock_items': [],
            'today_sales': 0,
            'total_revenue': 0,
            'pending_debts': 0,
            'cash_balance': 0,
            'recent_activities': [],
            'minimal_mode': True
        }

    # Unpack dashboard_data for template variables
    return render_template(
        'dashboard.html',
        **dashboard_data,
        user_role=user_role
    )

@app.route('/inventory')
@login_required
def inventory():
    """Inventory management page"""
    return render_template('inventory.html')

# Inventory API endpoints
@app.route('/api/inventory/stats')
@login_required
def inventory_stats():
    """Get inventory statistics"""
    if MODULES_AVAILABLE and db_manager is not None:
        try:
            # Get inventory statistics from database
            conn = db_manager.get_connection()
            cursor = conn.cursor()
            
            # Total products count
            total_products = db_manager.get_total_products() if db_manager is not None else 0
            
            # Low stock items
            low_stock_items = db_manager.get_low_stock_items() if db_manager is not None else []
            
            # Calculate total inventory value
            cursor.execute('''
                SELECT SUM(purchase_price * current_stock) as total_value
                FROM products
                WHERE is_active = 1
            ''')
            result = cursor.fetchone()
            total_value = float(result['total_value']) if result and result['total_value'] else 0
            
            # Count products by category
            cursor.execute('''
                SELECT category, COUNT(*) as count
                FROM products
                WHERE is_active = 1
                GROUP BY category
                ORDER BY count DESC
            ''')
            
            categories = []
            for row in cursor.fetchall():
                categories.append({
                    'name': row['category'],
                    'count': row['count']
                })
            
            # Return inventory statistics
            stats = {
                'total_products': total_products,
                'low_stock_count': len(low_stock_items) if isinstance(low_stock_items, list) else 0,
                'total_value': f"{total_value:,.2f} MRU",
                'categories': categories
            }
            
            return jsonify({'success': True, 'stats': stats})
        except Exception as e:
            logger.error(f"Error fetching inventory stats: {e}")
            return jsonify({'success': False, 'error': str(e)})
    else:
        # Fallback data for minimal mode
        return jsonify({
            'success': False,
            'message': 'Inventory statistics not available in minimal mode',
            'stats': {
                'total_products': 0,
                'low_stock_count': 0,
                'total_value': '0.00 MRU',
                'categories': []
            }
        })

@app.route('/api/inventory/products')
@login_required
def inventory_products():
    """Get product list with pagination and filtering"""
    if MODULES_AVAILABLE and db_manager is not None:
        try:
            # Get query parameters
            page = request.args.get('page', 1, type=int)
            limit = request.args.get('limit', 20, type=int)
            search = request.args.get('search', '')
            category = request.args.get('category', '')
            sort_by = request.args.get('sort_by', 'name')
            sort_order = request.args.get('sort_order', 'asc')
            low_stock = request.args.get('low_stock', 'false').lower() == 'true'
            
            # Calculate offset
            offset = (page - 1) * limit
            
            # Build query
            query = '''
                SELECT p.*, (p.purchase_price * p.current_stock) as stock_value
                FROM products p
                WHERE p.is_active = 1
            '''
            params = []
            
            # Add search filter
            if search:
                query += ' AND (p.name LIKE ? OR p.sku LIKE ? OR p.description LIKE ?)'
                search_param = f'%{search}%'
                params.extend([search_param, search_param, search_param])
            
            # Add category filter
            if category:
                query += ' AND p.category = ?'
                params.append(category)
            
            # Add low stock filter
            if low_stock:
                query += ' AND p.current_stock <= p.reorder_level'
            
            # Add sorting
            valid_sort_fields = ['name', 'sku', 'current_stock', 'selling_price', 'purchase_price']
            valid_sort_orders = ['asc', 'desc']
            
            if sort_by in valid_sort_fields and sort_order in valid_sort_orders:
                query += f' ORDER BY p.{sort_by} {sort_order.upper()}'
            else:
                query += ' ORDER BY p.name ASC'
            
            # Add pagination
            query += ' LIMIT ? OFFSET ?'
            params.extend([limit, offset])
            
            # Execute query
            conn = db_manager.get_connection()
            cursor = conn.cursor()
            cursor.execute(query, params)
            
            # Convert rows to dictionaries
            products = []
            for row in cursor.fetchall():
                product = dict(row)
                
                # Calculate stock status
                if product['current_stock'] <= 0:
                    product['stock_status'] = 'out_of_stock'
                elif product['current_stock'] <= product['reorder_level']:
                    product['stock_status'] = 'low'
                elif product['current_stock'] <= product['reorder_level'] * 2:
                    product['stock_status'] = 'medium'
                else:
                    product['stock_status'] = 'good'
                
                products.append(product)
            
            # Get total count for pagination
            count_query = '''
                SELECT COUNT(*) as total
                FROM products p
                WHERE p.is_active = 1
            '''
            count_params = []
            
            # Add the same filters to count query
            if search:
                count_query += ' AND (p.name LIKE ? OR p.sku LIKE ? OR p.description LIKE ?)'
                search_param = f'%{search}%'
                count_params.extend([search_param, search_param, search_param])
            
            if category:
                count_query += ' AND p.category = ?'
                count_params.append(category)
            
            if low_stock:
                count_query += ' AND p.current_stock <= p.reorder_level'
            
            cursor.execute(count_query, count_params)
            total = cursor.fetchone()['total']
            
            # Calculate pagination info
            pagination = {
                'page': page,
                'limit': limit,
                'total': total,
                'pages': (total + limit - 1) // limit
            }
            
            return jsonify({
                'success': True, 
                'products': products,
                'pagination': pagination
            })
        except Exception as e:
            logger.error(f"Error fetching products: {e}")
            return jsonify({'success': False, 'error': str(e)})
    else:
        # Fallback empty list for minimal mode
        return jsonify({
            'success': False,
            'message': 'Product data not available in minimal mode',
            'products': [],
            'pagination': {
                'page': 1,
                'limit': 20,
                'total': 0,
                'pages': 0
            }
        })

@app.route('/sales')
@login_required
def sales():
    """Sales management page"""
    return render_template('sales.html')

# Sales API endpoints
@app.route('/api/sales/stats')
@login_required
def sales_stats():
    """Get sales statistics"""
    if MODULES_AVAILABLE and db_manager is not None:
        try:
            # Get sales statistics from database
            conn = db_manager.get_connection()
            cursor = conn.cursor()
            
            # Today's sales
            today_sales_data = db_manager.get_today_sales() if db_manager is not None else {'total': 0, 'count': 0}
            
            # Get today's date
            today = datetime.now().strftime('%Y-%m-%d')
            
            # Get yesterday's sales
            cursor.execute('''
                SELECT SUM(total_amount) as total, COUNT(*) as count
                FROM sales
                WHERE DATE(sale_date) = DATE(?, '-1 day')
                AND is_deleted = 0
            ''', (today,))
            
            yesterday_data = cursor.fetchone()
            yesterday_sales = {
                'total': float(yesterday_data['total']) if yesterday_data and yesterday_data['total'] else 0,
                'count': yesterday_data['count'] if yesterday_data else 0
            }
            
            # Get sales for this week
            cursor.execute('''
                SELECT SUM(total_amount) as total, COUNT(*) as count
                FROM sales
                WHERE sale_date >= DATE(?, 'weekday 0', '-7 days')
                AND is_deleted = 0
            ''', (today,))
            
            weekly_data = cursor.fetchone()
            weekly_sales = {
                'total': float(weekly_data['total']) if weekly_data and weekly_data['total'] else 0,
                'count': weekly_data['count'] if weekly_data else 0
            }
            
            # Get sales for this month
            cursor.execute('''
                SELECT SUM(total_amount) as total, COUNT(*) as count
                FROM sales
                WHERE strftime('%Y-%m', sale_date) = strftime('%Y-%m', ?)
                AND is_deleted = 0
            ''', (today,))
            
            monthly_data = cursor.fetchone()
            monthly_sales = {
                'total': float(monthly_data['total']) if monthly_data and monthly_data['total'] else 0,
                'count': monthly_data['count'] if monthly_data else 0
            }
            
            # Get total pending credits
            cursor.execute('''
                SELECT SUM(remaining_amount) as total, COUNT(*) as count
                FROM sales
                WHERE payment_status = 'partial'
                AND is_deleted = 0
            ''')
            
            credit_data = cursor.fetchone()
            credits = {
                'total': float(credit_data['total']) if credit_data and credit_data['total'] else 0,
                'count': credit_data['count'] if credit_data else 0
            }
            
            # Format values
            stats = {
                'today': {
                    'total': f"{today_sales_data.get('total', 0):,.2f} DH",
                    'count': today_sales_data.get('count', 0)
                },
                'yesterday': {
                    'total': f"{yesterday_sales['total']:,.2f} DH",
                    'count': yesterday_sales['count']
                },
                'weekly': {
                    'total': f"{weekly_sales['total']:,.2f} DH",
                    'count': weekly_sales['count']
                },
                'monthly': {
                    'total': f"{monthly_sales['total']:,.2f} DH",
                    'count': monthly_sales['count']
                },
                'credits': {
                    'total': f"{credits['total']:,.2f} DH",
                    'count': credits['count']
                }
            }
            
            return jsonify({'success': True, 'stats': stats})
        except Exception as e:
            logger.error(f"Error fetching sales stats: {e}")
            return jsonify({'success': False, 'error': str(e)})
    else:
        # Fallback data for minimal mode
        return jsonify({
            'success': False,
            'message': 'Sales statistics not available in minimal mode',
            'stats': {
                'today': {'total': '0.00 DH', 'count': 0},
                'yesterday': {'total': '0.00 DH', 'count': 0},
                'weekly': {'total': '0.00 DH', 'count': 0},
                'monthly': {'total': '0.00 DH', 'count': 0},
                'credits': {'total': '0.00 DH', 'count': 0}
            }
        })

@app.route('/api/sales/list')
@login_required
def sales_list():
    """Get sales list with pagination and filtering"""
    if MODULES_AVAILABLE and db_manager is not None:
        try:
            # Get query parameters
            page = request.args.get('page', 1, type=int)
            limit = request.args.get('limit', 20, type=int)
            search = request.args.get('search', '')
            payment_status = request.args.get('payment_status', '')
            date_from = request.args.get('date_from', '')
            date_to = request.args.get('date_to', '')
            
            # Calculate offset
            offset = (page - 1) * limit
            
            # Build query
            query = '''
                SELECT s.*, u.username as seller_name, c.name as customer_name
                FROM sales s
                LEFT JOIN users u ON s.created_by = u.id
                LEFT JOIN customers c ON s.customer_id = c.id
                WHERE s.is_deleted = 0
            '''
            params = []
            
            # Add search filter
            if search:
                query += ''' AND (
                    s.invoice_number LIKE ? 
                    OR c.name LIKE ?
                    OR u.username LIKE ?
                )'''
                search_param = f'%{search}%'
                params.extend([search_param, search_param, search_param])
            
            # Add payment status filter
            if payment_status in ['paid', 'partial', 'unpaid']:
                query += ' AND s.payment_status = ?'
                params.append(payment_status)
            
            # Add date range filter
            if date_from:
                query += ' AND s.sale_date >= ?'
                params.append(date_from)
            
            if date_to:
                query += ' AND s.sale_date <= ?'
                params.append(date_to)
            
            # Add sorting
            query += ' ORDER BY s.sale_date DESC'
            
            # Add pagination
            query += ' LIMIT ? OFFSET ?'
            params.extend([limit, offset])
            
            # Execute query
            conn = db_manager.get_connection()
            cursor = conn.cursor()
            cursor.execute(query, params)
            
            # Convert rows to dictionaries
            sales = []
            for row in cursor.fetchall():
                sale = dict(row)
                
                # Format date
                if 'sale_date' in sale:
                    try:
                        sale_date = datetime.fromisoformat(sale['sale_date'].replace('Z', '+00:00'))
                        sale['formatted_date'] = sale_date.strftime('%d/%m/%Y %H:%M')
                    except Exception:
                        sale['formatted_date'] = sale['sale_date']
                
                sales.append(sale)
            
            # Get total count for pagination
            count_query = '''
                SELECT COUNT(*) as total
                FROM sales s
                LEFT JOIN users u ON s.created_by = u.id
                LEFT JOIN customers c ON s.customer_id = c.id
                WHERE s.is_deleted = 0
            '''
            count_params = []
            
            # Add the same filters to count query
            if search:
                count_query += ''' AND (
                    s.invoice_number LIKE ? 
                    OR c.name LIKE ?
                    OR u.username LIKE ?
                )'''
                search_param = f'%{search}%'
                count_params.extend([search_param, search_param, search_param])
            
            if payment_status in ['paid', 'partial', 'unpaid']:
                count_query += ' AND s.payment_status = ?'
                count_params.append(payment_status)
            
            if date_from:
                count_query += ' AND s.sale_date >= ?'
                count_params.append(date_from)
            
            if date_to:
                count_query += ' AND s.sale_date <= ?'
                count_params.append(date_to)
            
            cursor.execute(count_query, count_params)
            total = cursor.fetchone()['total']
            
            # Calculate pagination info
            pagination = {
                'page': page,
                'limit': limit,
                'total': total,
                'pages': (total + limit - 1) // limit
            }
            
            return jsonify({
                'success': True, 
                'sales': sales,
                'pagination': pagination
            })
        except Exception as e:
            logger.error(f"Error fetching sales: {e}")
            return jsonify({'success': False, 'error': str(e)})
    else:
        # Fallback empty list for minimal mode
        return jsonify({
            'success': False,
            'message': 'Sales data not available in minimal mode',
            'sales': [],
            'pagination': {
                'page': 1,
                'limit': 20,
                'total': 0,
                'pages': 0
            }
        })

@app.route('/finance')
@login_required
def finance():
    """Financial management page"""
    return render_template('finance.html')

# Finance API endpoints
@app.route('/api/finance/summary')
@login_required
def finance_summary():
    """Get financial summary data"""
    if MODULES_AVAILABLE and db_manager is not None:
        try:
            # Get financial data from database
            total_revenue = db_manager.get_total_revenue() if db_manager is not None else 0
            
            # Get expenses 
            conn = db_manager.get_connection() if db_manager is not None else None
            total_expenses = 0
            
            if conn:
                cursor = conn.cursor()
                cursor.execute('''
                    SELECT SUM(amount) as total_expenses
                    FROM expenses
                    WHERE is_deleted = 0
                ''')
                result = cursor.fetchone()
                if result and result['total_expenses']:
                    total_expenses = float(result['total_expenses'])
            
            # Calculate net profit
            net_profit = total_revenue - total_expenses
            
            # Get cash balance
            cash_balance = db_manager.get_cash_balance() if db_manager is not None else 0
            
            # Format values
            summary = {
                'total_revenue': f"{total_revenue:,.2f} MRU",
                'total_expenses': f"{total_expenses:,.2f} MRU",
                'net_profit': f"{net_profit:,.2f} MRU",
                'cash_balance': f"{cash_balance:,.2f} MRU"
            }
            
            return jsonify({'success': True, 'summary': summary})
        except Exception as e:
            logger.error(f"Error fetching finance summary: {e}")
            return jsonify({'success': False, 'error': str(e)})
    else:
        # Fallback data for minimal mode
        return jsonify({
            'success': False,
            'message': 'Financial data not available in minimal mode',
            'summary': {
                'total_revenue': '0.00 MRU',
                'total_expenses': '0.00 MRU',
                'net_profit': '0.00 MRU',
                'cash_balance': '0.00 MRU'
            }
        })

@app.route('/api/finance/transactions')
@login_required
def finance_transactions():
    """Get financial transactions"""
    if MODULES_AVAILABLE and db_manager is not None:
        try:
            # Get transactions from database
            conn = db_manager.get_connection()
            cursor = conn.cursor()
            
            # Combine income and expenses for a complete transaction list
            cursor.execute('''
                SELECT 
                    'income' as type,
                    s.id,
                    s.sale_date as date,
                    'Vente #' || s.id as description,
                    s.total_amount as amount,
                    'Ventes' as category
                FROM sales s
                WHERE s.is_deleted = 0
                UNION
                SELECT 
                    'expense' as type,
                    e.id,
                    e.expense_date as date,
                    e.description,
                    e.amount,
                    e.category
                FROM expenses e
                WHERE e.is_deleted = 0
                ORDER BY date DESC
                LIMIT 100
            ''')
            
            # Convert rows to dictionaries
            transactions = []
            for row in cursor.fetchall():
                transaction = dict(row)
                transactions.append(transaction)
            
            return jsonify({'success': True, 'transactions': transactions})
        except Exception as e:
            logger.error(f"Error fetching transactions: {e}")
            return jsonify({'success': False, 'error': str(e)})
    else:
        # Fallback empty list for minimal mode
        return jsonify({
            'success': False,
            'message': 'Transaction data not available in minimal mode',
            'transactions': []
        })

@app.route('/api/finance/charts')
@login_required
def finance_charts():
    """Get financial chart data"""
    if MODULES_AVAILABLE and db_manager is not None:
        try:
            # Get period from request
            period = request.args.get('period', 'month')
            
            # Determine date range based on period
            today = datetime.now()
            if period == 'week':
                start_date = today - timedelta(days=7)
                date_format = '%d %b'  # Day Month format
                labels = [(today - timedelta(days=i)).strftime(date_format) for i in range(7, -1, -1)]
            elif period == 'month':
                start_date = today - timedelta(days=30)
                date_format = '%d %b'
                labels = [(today - timedelta(days=i)).strftime(date_format) for i in range(30, -1, -5)]
            else:  # year
                start_date = today - timedelta(days=365)
                date_format = '%b %Y'  # Month Year format
                labels = []
                for i in range(12):
                    month_date = today - timedelta(days=30 * (11 - i))
                    labels.append(month_date.strftime(date_format))
            
            # Get revenue data
            conn = db_manager.get_connection()
            cursor = conn.cursor()
            
            # For revenue data
            cursor.execute('''
                SELECT 
                    strftime(?, sale_date) as period,
                    SUM(total_amount) as amount
                FROM sales
                WHERE sale_date >= ?
                AND is_deleted = 0
                GROUP BY period
                ORDER BY sale_date
            ''', (date_format, start_date.strftime('%Y-%m-%d')))
            
            revenue_data = {row['period']: float(row['amount']) for row in cursor.fetchall()}
            
            # For expense data
            cursor.execute('''
                SELECT 
                    strftime(?, expense_date) as period,
                    SUM(amount) as amount
                FROM expenses
                WHERE expense_date >= ?
                AND is_deleted = 0
                GROUP BY period
                ORDER BY expense_date
            ''', (date_format, start_date.strftime('%Y-%m-%d')))
            
            expense_data = {row['period']: float(row['amount']) for row in cursor.fetchall()}
            
            # For expense categories
            cursor.execute('''
                SELECT 
                    category,
                    SUM(amount) as amount
                FROM expenses
                WHERE expense_date >= ?
                AND is_deleted = 0
                GROUP BY category
                ORDER BY amount DESC
            ''', (start_date.strftime('%Y-%m-%d'),))
            
            expense_categories = []
            expense_amounts = []
            
            for row in cursor.fetchall():
                expense_categories.append(row['category'])
                expense_amounts.append(float(row['amount']))
            
            # Prepare revenue and expense datasets
            revenue_values = []
            expense_values = []
            
            for label in labels:
                revenue_values.append(revenue_data.get(label, 0))
                expense_values.append(expense_data.get(label, 0))
            
            # Return chart data
            chart_data = {
                'revenue': {
                    'labels': labels,
                    'data': revenue_values
                },
                'expense': {
                    'categories': expense_categories,
                    'data': expense_amounts
                }
            }
            
            return jsonify({'success': True, 'chart_data': chart_data})
        except Exception as e:
            logger.error(f"Error fetching chart data: {e}")
            return jsonify({'success': False, 'error': str(e)})
    else:
        # Fallback empty chart data for minimal mode
        return jsonify({
            'success': False,
            'message': 'Chart data not available in minimal mode'
        })

@app.route('/reports')
@login_required
def reports():
    """Reports and analytics page"""
    return render_template('reports.html')

# Reports API endpoints
@app.route('/api/reports/sales')
@login_required
def reports_sales():
    """Get sales reports data"""
    if MODULES_AVAILABLE and db_manager is not None:
        try:
            # Get period parameter
            period = request.args.get('period', 'monthly')
            start_date = request.args.get('start_date', '')
            end_date = request.args.get('end_date', '')
            
            # Current date
            today = datetime.now()
            
            # Set default date range if not provided
            if not start_date:
                if period == 'daily':
                    start_date = (today - timedelta(days=7)).strftime('%Y-%m-%d')
                elif period == 'weekly':
                    start_date = (today - timedelta(days=8 * 7)).strftime('%Y-%m-%d')  # 8 weeks
                elif period == 'monthly':
                    start_date = (today - timedelta(days=365)).strftime('%Y-%m-%d')  # 1 year
                else:
                    start_date = (today - timedelta(days=365)).strftime('%Y-%m-%d')
            
            if not end_date:
                end_date = today.strftime('%Y-%m-%d')
            
            conn = db_manager.get_connection()
            cursor = conn.cursor()
            
            # Get time format and group based on period
            if period == 'daily':
                time_format = '%Y-%m-%d'
                group_by = "strftime('%Y-%m-%d', sale_date)"
                label_format = '%d %b'
            elif period == 'weekly':
                time_format = '%Y-W%W'
                group_by = "strftime('%Y-W%W', sale_date)"
                label_format = 'Week %W'
            elif period == 'monthly':
                time_format = '%Y-%m'
                group_by = "strftime('%Y-%m', sale_date)"
                label_format = '%b %Y'
            else:  # yearly
                time_format = '%Y'
                group_by = "strftime('%Y', sale_date)"
                label_format = '%Y'
            
            # Get sales data by period
            cursor.execute(f'''
                SELECT 
                    {group_by} as period,
                    SUM(total_amount) as total,
                    COUNT(*) as count,
                    AVG(total_amount) as average
                FROM sales
                WHERE sale_date BETWEEN ? AND ?
                AND is_deleted = 0
                GROUP BY period
                ORDER BY period
            ''', (start_date, end_date))
            
            # Process results
            periods = []
            totals = []
            counts = []
            averages = []
            
            for row in cursor.fetchall():
                # Convert period format for display
                if period == 'weekly':
                    year, week = row['period'].split('-W')
                    # Create a date object for the first day of the week
                    date_obj = datetime.strptime(f'{year}-{week}-1', '%Y-%W-%w')
                    periods.append(f"{date_obj.strftime('%d %b')} - {(date_obj + timedelta(days=6)).strftime('%d %b')}")
                else:
                    date_obj = datetime.strptime(row['period'], time_format)
                    periods.append(date_obj.strftime(label_format))
                
                totals.append(float(row['total']) if row['total'] else 0)
                counts.append(row['count'])
                averages.append(float(row['average']) if row['average'] else 0)
            
            # Get product sales breakdown
            cursor.execute('''
                SELECT 
                    p.name as product_name,
                    SUM(sd.quantity) as quantity,
                    SUM(sd.quantity * sd.unit_price) as total
                FROM sale_details sd
                JOIN products p ON sd.product_id = p.id
                JOIN sales s ON sd.sale_id = s.id
                WHERE s.sale_date BETWEEN ? AND ?
                AND s.is_deleted = 0
                GROUP BY sd.product_id
                ORDER BY total DESC
                LIMIT 10
            ''', (start_date, end_date))
            
            top_products = []
            for row in cursor.fetchall():
                top_products.append({
                    'name': row['product_name'],
                    'quantity': row['quantity'],
                    'total': float(row['total']) if row['total'] else 0
                })
            
            # Get payment method breakdown
            cursor.execute('''
                SELECT 
                    payment_method,
                    COUNT(*) as count,
                    SUM(amount_paid) as total
                FROM sales
                WHERE sale_date BETWEEN ? AND ?
                AND is_deleted = 0
                GROUP BY payment_method
                ORDER BY total DESC
            ''', (start_date, end_date))
            
            payment_methods = []
            for row in cursor.fetchall():
                payment_methods.append({
                    'method': row['payment_method'],
                    'count': row['count'],
                    'total': float(row['total']) if row['total'] else 0
                })
            
            # Calculate summary
            total_sales = sum(totals)
            avg_sales = sum(totals) / len(totals) if totals else 0
            total_transactions = sum(counts)
            
            summary = {
                'total_sales': f"{total_sales:,.2f} DH",
                'total_transactions': total_transactions,
                'average_per_period': f"{avg_sales:,.2f} DH",
                'average_per_transaction': f"{(total_sales / total_transactions if total_transactions else 0):,.2f} DH"
            }
            
            # Return all report data
            report_data = {
                'summary': summary,
                'chart_data': {
                    'periods': periods,
                    'totals': totals,
                    'counts': counts,
                    'averages': averages
                },
                'top_products': top_products,
                'payment_methods': payment_methods
            }
            
            return jsonify({'success': True, 'report': report_data})
        except Exception as e:
            logger.error(f"Error generating sales report: {e}")
            return jsonify({'success': False, 'error': str(e)})
    else:
        # Fallback data for minimal mode
        return jsonify({
            'success': False,
            'message': 'Reports not available in minimal mode'
        })

@app.route('/api/reports/inventory')
@login_required
def reports_inventory():
    """Get inventory reports data"""
    if MODULES_AVAILABLE and db_manager is not None:
        try:
            conn = db_manager.get_connection()
            cursor = conn.cursor()
            
            # Get inventory value by category
            cursor.execute('''
                SELECT 
                    category,
                    COUNT(*) as product_count,
                    SUM(current_stock) as total_items,
                    SUM(current_stock * purchase_price) as total_value
                FROM products
                WHERE is_active = 1
                GROUP BY category
                ORDER BY total_value DESC
            ''')
            
            categories = []
            for row in cursor.fetchall():
                categories.append({
                    'name': row['category'],
                    'count': row['product_count'],
                    'items': row['total_items'],
                    'value': float(row['total_value']) if row['total_value'] else 0
                })
            
            # Get top valuable products
            cursor.execute('''
                SELECT 
                    name,
                    sku,
                    current_stock,
                    purchase_price,
                    (current_stock * purchase_price) as stock_value
                FROM products
                WHERE is_active = 1
                ORDER BY stock_value DESC
                LIMIT 10
            ''')
            
            valuable_products = []
            for row in cursor.fetchall():
                valuable_products.append({
                    'name': row['name'],
                    'sku': row['sku'],
                    'stock': row['current_stock'],
                    'price': float(row['purchase_price']) if row['purchase_price'] else 0,
                    'value': float(row['stock_value']) if row['stock_value'] else 0
                })
            
            # Get low stock items
            low_stock_items = db_manager.get_low_stock_items(limit=10) if db_manager is not None else []
            
            # Get inventory movement trends (last 30 days)
            thirty_days_ago = (datetime.now() - timedelta(days=30)).strftime('%Y-%m-%d')
            
            cursor.execute('''
                SELECT 
                    strftime('%Y-%m-%d', movement_date) as date,
                    movement_type,
                    COUNT(*) as count,
                    SUM(quantity) as total_quantity
                FROM inventory_movements
                WHERE movement_date >= ?
                GROUP BY date, movement_type
                ORDER BY date
            ''', (thirty_days_ago,))
            
            movement_trends = {}
            for row in cursor.fetchall():
                date = row['date']
                if date not in movement_trends:
                    movement_trends[date] = {'in': 0, 'out': 0}
                
                if row['movement_type'] == 'in':
                    movement_trends[date]['in'] = row['total_quantity']
                elif row['movement_type'] == 'out':
                    movement_trends[date]['out'] = row['total_quantity']
            
            # Convert to arrays for charting
            dates = sorted(movement_trends.keys())
            stock_in = [movement_trends[date]['in'] for date in dates]
            stock_out = [movement_trends[date]['out'] for date in dates]
            
            # Calculate overall value
            cursor.execute('''
                SELECT 
                    SUM(current_stock * purchase_price) as total_value,
                    COUNT(*) as total_products,
                    SUM(current_stock) as total_items
                FROM products
                WHERE is_active = 1
            ''')
            
            result = cursor.fetchone()
            total_value = float(result['total_value']) if result and result['total_value'] else 0
            total_products = result['total_products'] if result else 0
            total_items = result['total_items'] if result else 0
            
            # Prepare summary
            summary = {
                'total_value': f"{total_value:,.2f} DH",
                'total_products': total_products,
                'total_items': total_items,
                'low_stock_count': len(low_stock_items) if isinstance(low_stock_items, list) else 0
            }
            
            # Return report data
            report_data = {
                'summary': summary,
                'categories': categories,
                'valuable_products': valuable_products,
                'low_stock_items': low_stock_items,
                'movement_trends': {
                    'dates': dates,
                    'stock_in': stock_in,
                    'stock_out': stock_out
                }
            }
            
            return jsonify({'success': True, 'report': report_data})
        except Exception as e:
            logger.error(f"Error generating inventory report: {e}")
            return jsonify({'success': False, 'error': str(e)})
    else:
        # Fallback data for minimal mode
        return jsonify({
            'success': False,
            'message': 'Reports not available in minimal mode'
        })

@app.route('/admin')
@admin_required
def admin():
    """Admin panel"""
    return render_template('admin.html')

@app.route('/settings')
@login_required
def settings():
    """User settings page"""
    current_user = session.get('username', 'Guest')
    user_role = session.get('user_role', 'guest')
    current_language = session.get('language', 'fr')
    app_version = "1.0.0"  # This could be stored in a config file
    
    return render_template(
        'settings.html',
        current_user=current_user,
        user_role=user_role,
        current_language=current_language,
        app_version=app_version,
        current_year=datetime.now().year
    )

# Note: Settings API endpoints have been moved to api/settings.py module

@app.route('/set-language/<language>', methods=['GET', 'POST'])
def set_language(language):
    """Set user's preferred language"""
    if language in SUPPORTED_LANGUAGES:
        session['language'] = language
        # Update user preferences in database if user is logged in
        if 'user_id' in session and db_manager is not None:
            db_manager.update_user_language(session['user_id'], language)
            flash(f'Langue changée vers {SUPPORTED_LANGUAGES[language]}', 'success')
    
    # Get redirect URL from query param or use default
    redirect_url = request.args.get('redirect', url_for('dashboard'))
    
    # If not logged in, redirect to login page
    if 'user_id' not in session:
        redirect_url = url_for('login')
    
    return redirect(redirect_url)

# Dashboard API endpoints
@app.route('/api/dashboard/stats')
@login_required
def dashboard_stats():
    """Get dashboard statistics"""
    if MODULES_AVAILABLE and db_manager is not None:
        try:
            # Fetch detailed statistics from database
            total_products = db_manager.get_total_products() if db_manager is not None else 0
            low_stock_items = db_manager.get_low_stock_items() if db_manager is not None else []
            today_sales_data = db_manager.get_today_sales() if db_manager is not None else {'total': 0, 'count': 0}
            total_revenue = db_manager.get_total_revenue() if db_manager is not None else 0
            pending_debts_data = db_manager.get_pending_debts() if db_manager is not None else {'total': 0, 'count': 0}
            cash_balance = db_manager.get_cash_balance() if db_manager is not None else 0
            
            # Get sales statistics specifically formatted for the dashboard
            sales_stats = db_manager.get_sales_stats() if db_manager is not None else {'today': {'count': 0, 'amount': 0}, 'month': {'count': 0, 'amount': 0}, 'credits': {'count': 0, 'amount': 0}}
            
            # Compile all dashboard data
            dashboard_data = {
                'total_products': total_products,
                'low_stock_items': len(low_stock_items) if isinstance(low_stock_items, list) else 0,
                'today_sales': today_sales_data.get('total', 0),
                'today_transactions': today_sales_data.get('count', 0),
                'total_revenue': total_revenue,
                'pending_debts': pending_debts_data.get('total', 0),
                'cash_balance': cash_balance,
                'sales_stats': sales_stats
            }
            
            return jsonify({'success': True, 'stats': dashboard_data})
        except Exception as e:
            logger.error(f"Error fetching dashboard stats: {e}")
            return jsonify({'success': False, 'error': str(e)})
    else:
        # Fallback data for minimal mode
        return jsonify({
            'success': False,
            'message': 'Statistics not available in minimal mode'
        })

@app.route('/api/dashboard/activities')
@login_required
def dashboard_activities():
    """Get recent activities for dashboard"""
    if MODULES_AVAILABLE and db_manager is not None:
        try:
            # Get limit parameter with default value
            limit = request.args.get('limit', 10, type=int)
            
            # Fetch activities from database
            activities = db_manager.get_recent_activities(limit=limit) if db_manager is not None else []
            
            # Format timestamps for readability
            for activity in activities:
                if 'created_at' in activity:
                    try:
                        # Convert UTC timestamp to local time and format it
                        timestamp = datetime.fromisoformat(activity['created_at'].replace('Z', '+00:00'))
                        activity['formatted_time'] = timestamp.strftime('%d/%m/%Y %H:%M')
                    except Exception:
                        activity['formatted_time'] = activity['created_at']
            
            return jsonify({'success': True, 'activities': activities})
        except Exception as e:
            logger.error(f"Error fetching activities: {e}")
            return jsonify({'success': False, 'error': str(e)})
    else:
        # Fallback data for minimal mode
        return jsonify({
            'success': False,
            'message': 'Activities not available in minimal mode'
        })

# API Routes for offline synchronization
@app.route('/api/sync/status')
@login_required
def sync_status():
    """Get synchronization status"""
    if MODULES_AVAILABLE and sync_manager is not None:
        status = sync_manager.get_sync_status()
        return jsonify({'success': True, **status})
    else:
        return jsonify({'success': False, 'message': 'Sync not available in minimal mode'})

@app.route('/api/sync/push', methods=['POST'])
@login_required
def sync_push():
    """Push local changes to cloud"""
    if not MODULES_AVAILABLE or sync_manager is None:
        return jsonify({'success': False, 'error': 'Sync not available in minimal mode'})
    
    try:
        data = request.json or {}
        force_sync = data.get('force', False)
        result = sync_manager.push_changes(force_sync)
        return jsonify({'success': True, **result})
    except Exception as e:
        logger.error(f"Error in sync_push: {e}")
        return jsonify({'success': False, 'error': str(e)})

@app.route('/api/sync/pull', methods=['POST'])
@login_required
def sync_pull():
    """Pull changes from cloud"""
    if not MODULES_AVAILABLE or sync_manager is None:
        return jsonify({'success': False, 'error': 'Sync not available in minimal mode'})
    
    try:
        result = sync_manager.pull_changes()
        return jsonify({'success': True, **result})
    except Exception as e:
        logger.error(f"Error in sync_pull: {e}")
        return jsonify({'success': False, 'error': str(e)})

# AI Forecasting and Analytics
@app.route('/api/forecast/demand')
@login_required
def forecast_demand():
    """Get demand forecasting"""
    if not MODULES_AVAILABLE or 'sales_forecaster' not in globals():
        return jsonify({
            'success': False,
            'message': 'Forecasting not available in minimal mode'
        })
    
    try:
        product_id = request.args.get('product_id', type=int)
        days = request.args.get('days', 30, type=int)
        
        # Make sure we have a valid product_id
        if product_id is None:
            return jsonify({'success': False, 'error': 'Product ID is required'})
        
        # Use the actual forecasting model for the specified product
        if sales_forecaster is not None:
            forecast = sales_forecaster.predict_product_sales(product_id, days)
            return jsonify({
                'success': True, 
                'forecast': forecast
            })
        else:
            return jsonify({'success': False, 'error': 'Sales forecaster not available'})
    except Exception as e:
        logger.error(f"Error in forecast_demand: {e}")
        return jsonify({'success': False, 'error': str(e)})

@app.route('/api/forecast/reorder')
@login_required
def forecast_reorder():
    """Get reorder recommendations"""
    if not MODULES_AVAILABLE or 'stock_predictor' not in globals():
        return jsonify({
            'success': False,
            'message': 'AI recommendations not available in minimal mode'
        })
    
    try:
        # Use the actual stock recommendation method
        if stock_predictor is not None:
            recommendations = stock_predictor.generate_restock_suggestions()
            return jsonify({
                'success': True, 
                'recommendations': recommendations
            })
        else:
            return jsonify({
                'success': False,
                'message': 'Stock predictor not available'
            })
    except Exception as e:
        logger.error(f"Error in forecast_reorder: {e}")
        return jsonify({'success': False, 'error': str(e)})

@app.route('/api/analytics/trends')
@login_required
def analytics_trends():
    """Get sales trends analysis"""
    if not MODULES_AVAILABLE or 'sales_forecaster' not in globals():
        return jsonify({
            'success': False,
            'message': 'Analytics not available in minimal mode'
        })
    
    try:
        period = request.args.get('period', 'monthly')
        
        if sales_forecaster is None:
            return jsonify({
                'success': False,
                'message': 'Sales forecaster not available'
            })
        
        # Get actual weekly trends data
        weekly_trends = sales_forecaster.get_weekly_trends()
        
        # Get overall sales prediction for the next 30 days
        sales_prediction = sales_forecaster.predict_overall_sales(days_ahead=30)
        
        # Combine the data
        trends = {
            'weekly_trends': weekly_trends,
            'sales_prediction': sales_prediction
        }
        
        return jsonify({'success': True, 'trends': trends})
    except Exception as e:
        logger.error(f"Error in analytics_trends: {e}")
        return jsonify({'success': False, 'error': str(e)})

# Error handlers
@app.errorhandler(404)
def not_found(error):
    return render_template('error.html', error_code=404, error_message='Page non trouvée'), 404

@app.errorhandler(500)
def internal_error(error):
    return render_template('error.html', error_code=500, error_message='Erreur interne du serveur'), 500

@app.errorhandler(403)
def forbidden(error):
    return render_template('error.html', error_code=403, error_message='Accès interdit'), 403

# Service Worker for offline functionality
@app.route('/sw.js')
def service_worker():
    """Service worker for offline functionality"""
    return app.send_static_file('sw.js'), 200, {'Content-Type': 'application/javascript'}

@app.route('/manifest.json')
def manifest():
    """Web app manifest for PWA functionality"""
    return app.send_static_file('manifest.json'), 200, {'Content-Type': 'application/json'}

if __name__ == '__main__':
    # Development server
    app.run(debug=True, host='0.0.0.0', port=5000)<|MERGE_RESOLUTION|>--- conflicted
+++ resolved
@@ -47,11 +47,7 @@
 stock_predictor = None
 sales_forecaster = None
 sync_manager = None
-<<<<<<< HEAD
-auth_bp = inventory_bp = sales_bp = customers_bp = finance_bp = reports_bp = ai_bp = dashboard_bp = settings_bp = None
-=======
 auth_bp = inventory_bp = sales_bp = customers_bp = finance_bp = reports_bp = ai_bp = dashboard_bp = settings_bp = admin_bp = None
->>>>>>> 2cd2c9e1
 
 if MODULES_AVAILABLE:
     try:
@@ -61,10 +57,7 @@
         from api.inventory import inventory_bp
         from api.sales import sales_bp
         from api.customers import customers_bp
-<<<<<<< HEAD
-=======
         from api.admin import admin_bp
->>>>>>> 2cd2c9e1
         from api.finance import finance_bp
         from api.reports import reports_bp
         from api.ai_insights import ai_bp
