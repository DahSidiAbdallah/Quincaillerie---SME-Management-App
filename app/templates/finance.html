--- conflicted
+++ resolved
@@ -1008,20 +1008,14 @@
                                     padding: 20,
                                     generateLabels: (chart) => {
                                         const defaultLabels = (Chart.defaults.plugins.legend.labels.generateLabels && Chart.defaults.plugins.legend.labels.generateLabels(chart)) || [];
-<<<<<<< HEAD
+
                                         return defaultLabels
                                             .filter(Boolean)
                                             .map(l => ({
                                                 ...l,
                                                 ariaLabel: `Catégorie ${l.text}` + ((this.searchTerm === l.text && this.filterType === 'expense') ? ' (filtrée)' : ''),
                                             }));
-=======
-                                        return defaultLabels.map(l => ({
-                                            ...l,
-                                            ariaLabel: `Catégorie ${l.text}` + ((this.searchTerm === l.text && this.filterType === 'expense') ? ' (filtrée)' : ''),
-                                            fontColor: (this.searchTerm === l.text && this.filterType === 'expense') ? '#1d4ed8' : '#374151',
-                                        }));
->>>>>>> 6fc90a53
+
                                     }
                                 },
                                 onClick: (e, legendItem, legend) => {
